# ==============================================
#        pyFTLE — Finite-Time Lyapunov Exponents
# ==============================================

[project]
name = "pyFTLE"
version = "1.0.0"
description = "Python package to compute Finite Time Lyapunov Exponents (FTLE)."
readme = "README.md"
requires-python = ">=3.10"

dependencies = [
    "colorama>=0.4.6",
    "configargparse>=1.7",
    "matplotlib>=3.10.0",
    "nptyping>=2.5.0",
    "numba>=0.61.0",
    "numpy>=1.26.4",
    "pandas>=2.2.3",
    "pyevtk>=1.6.0",
    "pyvista>=0.46.3",
    "scipy>=1.15.1",
    "tqdm>=4.67.1",
]

# Optional extras for development and testing
[project.optional-dependencies]
dev = [
    "ruff>=0.9.9",
    "pyright>=1.1.395",
    "typos>=1.29.10",
    "pybind11",
    "cmake",
    "ninja",
    "pybind11-stubgen>=2.5.5",
    "scipy-stubs>=1.15.2.0",
    "pandas-stubs>=2.2.3.241126",
    "types-tqdm>=4.67.0.20241221",
]
test = [
    "pytest>=8.3.4",
    "pytest-mock>=3.14.0",
    "pytest-cov>=6.0.0",
]

# CLI entrypoints
[project.scripts]
generate-stubs = "scripts.generate_stubs:main"
pyftle = "pyftle.__main__:main"

# Dependency groups (non-standard, used by UV)
[dependency-groups]
dev = ["jupyter>=1.1.1"]

# ==============================================
#                   BUILD
# ==============================================

[build-system]
requires = ["scikit-build-core", "pybind11", "cmake"]
build-backend = "scikit_build_core.build"

[tool.scikit-build]
minimum-version = "0.9"
build-dir = "build"
wheel.packages = ["src/pyftle"]
sdist.include = [
    "src/pyftle/grid_interp/GridInterp.cpp",
    "src/pyftle/ginterp.pyi",
    "src/pyftle/__init__.py",
    "CMakeLists.txt",
]

# ==============================================
#                   TESTING
# ==============================================

[tool.pytest.ini_options]
minversion = "8.0"
addopts = "-ra -q"
testpaths = ["tests"]
pythonpath = ["src"]
filterwarnings = [
    "ignore::DeprecationWarning:.*nptyping.*",
<<<<<<< HEAD
=======
    "ignore::DeprecationWarning:nptyping.*:",
>>>>>>> 8d986885
    "ignore::UserWarning:.*pyvista.*",
]

# ==============================================
#                   TYPE CHECKING
# ==============================================

[tool.pyright]
include = ["src"]
exclude = ["**/__pycache__", "src/typestubs"]
ignore = ["src/oldstuff"]
stubPath = "src/stubs"
defineConstant = { DEBUG = true }
reportMissingImports = "error"
reportMissingTypeStubs = false
pythonVersion = "3.10"
pythonPlatform = "Linux"
executionEnvironments = [
    { root = "./", extraPaths = ["src"] },
]

<<<<<<< HEAD
[project.scripts]
pyftle = "src.app:main"
generate-stubs = "scripts.generate_stubs:main"

[tool.ruff]
exclude = [
    ".bzr",
    ".direnv",
    ".eggs",
    ".git",
    ".git-rewrite",
    ".hg",
    "*.ipynb",
    ".ipynb_checkpoints",
    ".mypy_cache",
    ".nox",
    ".pants.d",
    ".pyenv",
    ".pytest_cache",
    ".pytype",
    ".ruff_cache",
    ".svn",
    ".tox",
    ".venv",
    ".vscode",
    "__pypackages__",
    "_build",
    "buck-out",
    "build",
    "dist",
    "node_modules",
    "site-packages",
    "venv",
=======
# ==============================================
#                   LINTING / FORMATTING
# ==============================================

[tool.ruff]
exclude = [
    ".bzr", ".direnv", ".eggs", ".git", ".git-rewrite", ".hg", "*.ipynb",
    ".ipynb_checkpoints", ".mypy_cache", ".nox", ".pants.d", ".pyenv",
    ".pytest_cache", ".pytype", ".ruff_cache", ".svn", ".tox", ".venv",
    ".vscode", "__pypackages__", "_build", "buck-out", "build", "dist",
    "node_modules", "site-packages", "venv",
>>>>>>> 8d986885
]
target-version = "py310"
line-length = 88
indent-width = 4

[tool.ruff.lint]
select = ["E", "F", "W", "Q", "I", "N", "ARG"]
ignore = []
fixable = ["ALL"]
unfixable = []
dummy-variable-rgx = "^(_+|(_+[a-zA-Z0-9_]*[a-zA-Z0-9]+?))$"

[tool.ruff.format]
quote-style = "double"
indent-style = "space"
skip-magic-trailing-comma = false
line-ending = "auto"
docstring-code-format = false
docstring-code-line-length = "dynamic"

[tool.ruff.lint.pylint]
max-args = 5
max-bool-expr = 10
max-branches = 100
max-locals = 15
max-nested-blocks = 5
max-positional-args = 10
max-public-methods = 30
max-returns = 10
<<<<<<< HEAD
max-statements = 1000
=======
max-statements = 1000

# ==============================================
#                   SPELL CHECKER
# ==============================================

[tool.typos]
[tool.typos.files]
extend-exclude = [".git/", ".tox/", ".venv/", "docs/", "joss-paper/"]

[tool.typos.default.extend-identifiers]
LinearNDInterpolator = "LinearNDInterpolator"
NearestNDInterpolator = "NearestNDInterpolator"
>>>>>>> 8d986885
<|MERGE_RESOLUTION|>--- conflicted
+++ resolved
@@ -82,10 +82,7 @@
 pythonpath = ["src"]
 filterwarnings = [
     "ignore::DeprecationWarning:.*nptyping.*",
-<<<<<<< HEAD
-=======
     "ignore::DeprecationWarning:nptyping.*:",
->>>>>>> 8d986885
     "ignore::UserWarning:.*pyvista.*",
 ]
 
@@ -107,41 +104,6 @@
     { root = "./", extraPaths = ["src"] },
 ]
 
-<<<<<<< HEAD
-[project.scripts]
-pyftle = "src.app:main"
-generate-stubs = "scripts.generate_stubs:main"
-
-[tool.ruff]
-exclude = [
-    ".bzr",
-    ".direnv",
-    ".eggs",
-    ".git",
-    ".git-rewrite",
-    ".hg",
-    "*.ipynb",
-    ".ipynb_checkpoints",
-    ".mypy_cache",
-    ".nox",
-    ".pants.d",
-    ".pyenv",
-    ".pytest_cache",
-    ".pytype",
-    ".ruff_cache",
-    ".svn",
-    ".tox",
-    ".venv",
-    ".vscode",
-    "__pypackages__",
-    "_build",
-    "buck-out",
-    "build",
-    "dist",
-    "node_modules",
-    "site-packages",
-    "venv",
-=======
 # ==============================================
 #                   LINTING / FORMATTING
 # ==============================================
@@ -153,7 +115,6 @@
     ".pytest_cache", ".pytype", ".ruff_cache", ".svn", ".tox", ".venv",
     ".vscode", "__pypackages__", "_build", "buck-out", "build", "dist",
     "node_modules", "site-packages", "venv",
->>>>>>> 8d986885
 ]
 target-version = "py310"
 line-length = 88
@@ -183,9 +144,6 @@
 max-positional-args = 10
 max-public-methods = 30
 max-returns = 10
-<<<<<<< HEAD
-max-statements = 1000
-=======
 max-statements = 1000
 
 # ==============================================
@@ -198,5 +156,4 @@
 
 [tool.typos.default.extend-identifiers]
 LinearNDInterpolator = "LinearNDInterpolator"
-NearestNDInterpolator = "NearestNDInterpolator"
->>>>>>> 8d986885
+NearestNDInterpolator = "NearestNDInterpolator"